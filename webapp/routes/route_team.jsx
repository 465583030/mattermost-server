--- conflicted
+++ resolved
@@ -60,16 +60,12 @@
     callback();
 }
 
-<<<<<<< HEAD
 export function preNeedsTeam(nextState, replace, callback) {
-=======
-function preNeedsTeam(nextState, replace, callback) {
     if (RouteUtils.checkIfMFARequired(nextState)) {
         browserHistory.push('/mfa/setup');
         return;
     }
 
->>>>>>> 07bad4d6
     // First check to make sure you're in the current team
     // for the current url.
     const teamName = nextState.params.team;
